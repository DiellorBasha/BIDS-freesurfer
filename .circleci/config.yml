---
version: 2.1
jobs:

  build:
    machine:
      image: ubuntu-2204:2022.10.2
    steps:
    - checkout
    - restore_cache:
        keys:
        - v_0-image_cache-{{ checksum "Dockerfile" }}
    - run:
        name: load and build
        command: |
          wget https://raw.githubusercontent.com/bids-apps/maintenance-tools/main/circleci/build_docker.sh
          bash build_docker.sh
          mkdir -p ~/license
          echo "cHJpbnRmICJEeWxhbi5OaWVsc29uQGdtYWlsLmNvbVxuMzcwNjNcbiAqQ1lrZWhQYUNvRDlNXG4gRlM2N1BTWmRFV2lqb1xuIiA+IH4vbGljZW5zZS9saWNlbnNlLnR4dA==" | base64 -d | sh
        no_output_timeout: 6h
    - save_cache:
        key: v_0-image_cache-{{ checksum "Dockerfile" }}-{{ .Revision }}-{{ epoch }}
        paths:
        - ~/docker
        - ~/license
    - persist_to_workspace:
        root: /home/circleci
        paths:
        - docker/image.tar
        - license/license.txt

  get_data:
    machine:
      # https://circleci.com/developer/machine/image/ubuntu-2204
      image: ubuntu-2204:2022.10.2
    steps:
    - checkout
    - restore_cache:
        key: v_0-test_data
    - run:
        name: Get test data
        command: |
          wget https://raw.githubusercontent.com/bids-apps/maintenance-tools/main/utils/get_data_from_osf.sh
          bash get_data_from_osf.sh ds114_test1
          bash get_data_from_osf.sh ds114_test2
          bash get_data_from_osf.sh ds114_test1_freesurfer_precomp_v6.0.0
          bash get_data_from_osf.sh ds114_test2_freesurfer_precomp_v6.0.0
    - save_cache:
        key: v_0-test_data
        paths:
        - ~/data
    - persist_to_workspace:
        root: /home/circleci
        paths:
        - data/ds114_test1
        - data/ds114_test2
        - data/ds114_test1_freesurfer_precomp_v6.0.0
        - data/ds114_test2_freesurfer_precomp_v6.0.0

  test:
    machine:
      image: ubuntu-2204:2022.10.2
    steps:
    - checkout

    - attach_workspace:
        at: /tmp/workspace
    - run:
        command: |
          docker load -i /tmp/workspace/docker/image.tar

    - run:
        name: print version
        command: |
          docker run -ti --rm --read-only \
            -v /tmp/workspace/license/license.txt:/license.txt \
            --tmpfs /tmp --tmpfs /var/tmp \
            -v $PWD/ds114_test1:/bids_dataset \
              bids/${CIRCLE_PROJECT_REPONAME} --version
          docker run -ti --rm --read-only \
            -v /tmp/workspace/license/license.txt:/license.txt \
            --tmpfs /tmp --tmpfs /var/tmp \
            -v /tmp/workspace/data/ds114_test1:/bids_dataset \
              bids/${CIRCLE_PROJECT_REPONAME} -h
    - run:
        name: test 1
        command: |
          docker run -ti --rm --read-only \
            -v /tmp/workspace/license/license.txt:/license.txt \
            --tmpfs /tmp --tmpfs /var/tmp \
            -v /tmp/workspace/data/ds114_test1:/bids_dataset \
            -v ${HOME}/outputs1:/outputs bids/${CIRCLE_PROJECT_REPONAME} \
            /bids_dataset /outputs participant \
              --participant_label 01 \
              --license_file=/license.txt --stages autorecon1

          cat ${HOME}/outputs1/sub-01/scripts/recon-all.done
        no_output_timeout: 6h
    - run:
        name: test 2
        command: |
          docker run -ti --rm --read-only \
            -v /tmp/workspace/license/license.txt:/license.txt \
            --tmpfs /tmp --tmpfs /var/tmp \
            -v /tmp/workspace/data/ds114_test2:/bids_dataset \
            -v ${HOME}/outputs2:/outputs \
              bids/${CIRCLE_PROJECT_REPONAME} \
                /bids_dataset \
                /outputs \
                participant \
                --participant_label 01 \
                --steps cross-sectional \
                --session_label test \
                --license_file=/license.txt \
                --stages autorecon1

          cat ${HOME}/outputs2/sub-01_ses-test/scripts/recon-all.done
        no_output_timeout: 6h
    - run:
        name: group2 test 1
        command: |
          docker run -ti --rm --read-only \
            -v /tmp/workspace/license/license.txt:/license.txt \
            --tmpfs /tmp --tmpfs /var/tmp \
            -v /tmp/workspace/data/ds114_test1:/bids_dataset \
            -v /tmp/workspace/data/ds114_test1_freesurfer_precomp_v6.0.0:/outputs \
              bids/${CIRCLE_PROJECT_REPONAME} \
                /bids_dataset \
                /outputs \
                group2 \
                  --license_file=/license.txt
            mkdir -p ${HOME}/outputs1/
            sudo mv ${HOME}/data/ds114_test1_freesurfer_precomp_v6.0.0/00_group* ${HOME}/outputs1/
            cat ${HOME}/outputs1/00_group2_stats_tables/lh.aparc.thickness.tsv
            cat ${HOME}/outputs1/00_group2_stats_tables/euler.tsv
        no_output_timeout: 6h
    - run:
        name: group2 test 2
        command: |
          docker run -ti --rm --read-only \
            -v ~/license/license.txt:/license.txt --tmpfs /tmp --tmpfs /var/tmp \
            -v /tmp/workspace/data/ds114_test2:/bids_dataset \
            -v /tmp/workspace/data/ds114_test2_freesurfer_precomp_v6.0.0:/outputs \
              bids/${CIRCLE_PROJECT_REPONAME} \
                /bids_dataset /outputs group2 \
                --license_file=/license.txt

            mkdir -p ${HOME}/outputs2/
            sudo mv ${HOME}/data/ds114_test2_freesurfer_precomp_v6.0.0/00_group* ${HOME}/outputs2/
            cat ${HOME}/outputs2/00_group2_stats_tables/lh.aparc.thickness.tsv
            cat ${HOME}/outputs2/00_group2_stats_tables/euler.tsv
        no_output_timeout: 6h
    - store_artifacts:
        path: ~/outputs1
    - store_artifacts:
        path: ~/outputs2

  deploy:
    machine:
      image: ubuntu-2204:2022.10.2
    steps:
    - checkout
    - attach_workspace:
        at: /tmp/workspace
    - run:
        command: |
          docker load -i /tmp/workspace/docker/image.tar
    - run:
        command: |
          wget https://raw.githubusercontent.com/bids-apps/maintenance-tools/main/circleci/push_docker.sh
          bash push_docker.sh
        no_output_timeout: 6h


  build_fs7:
    machine:
      image: circleci/classic:latest
    steps:
      - checkout
      - restore_cache:
         keys: 
          - v_0-image_cache_fs7-{{ checksum "Dockerfile_fs7" }}
      - run:
          name: load and build
          command: |
            if [[ -e ~/docker/image_fs7.tar ]]; then docker load -i ~/docker/image_fs7.tar; fi
            git describe --tags > version
            docker build -t bids/${CIRCLE_PROJECT_REPONAME}_fs7 -f Dockerfile_fs7 .
            mkdir -p ~/docker; docker save "bids/${CIRCLE_PROJECT_REPONAME}_fs7" > ~/docker/image.tar
            mkdir -p ~/license; echo "cHJpbnRmICJEeWxhbi5OaWVsc29uQGdtYWlsLmNvbVxuMzcwNjNcbiAqQ1lrZWhQYUNvRDlNXG4gRlM2N1BTWmRFV2lqb1xuIiA+IH4vbGljZW5zZS9saWNlbnNlLnR4dA==" | base64 -d | sh
          no_output_timeout: 6h
      - save_cache:
          key: v_0-image_cache_fs7-{{ checksum "Dockerfile_fs7" }}-{{ .Revision }}-{{ epoch }}
          paths:
            - ~/docker
            - ~/license
  test_fs7:
    machine:
      image: circleci/classic:latest
    steps:
      - checkout
      - restore_cache:
         key: v_0-image_cache_fs7-{{ checksum "Dockerfile_fs7" }}-{{ .Revision }}
      - restore_cache:
         key: v_0-test_data
      - run:
          name: get data
          command:    |
            if [[ ! -d ~/data/ds114_test1 ]]; then wget -c -O ${HOME}/ds114_test1.tar "https://files.osf.io/v1/resources/9q7dv/providers/osfstorage/57e54a326c613b01d7d3ed90" && mkdir -p ${HOME}/data && tar xf ${HOME}/ds114_test1.tar -C ${HOME}/data; fi
            if [[ ! -d ~/data/ds114_test2 ]]; then wget -c -O ${HOME}/ds114_test2.tar "https://files.osf.io/v1/resources/9q7dv/providers/osfstorage/57e549f9b83f6901d457d162" && mkdir -p ${HOME}/data && tar xf ${HOME}/ds114_test2.tar -C ${HOME}/data; fi
            if [[ ! -d ~/data/ds114_test1_freesurfer_precomp_v6.0.0 ]]; then wget -c --no-check-certificate -O ${HOME}/ds114_test1_freesurfer_precomp_v6.0.0.tar "https://osf.io/j6zk2/?action=download&version=1" && mkdir -p ${HOME}/data && tar xf ${HOME}/ds114_test1_freesurfer_precomp_v6.0.0.tar -C ${HOME}/data; fi
            if [[ ! -d ~/data/ds114_test2_freesurfer_precomp_v6.0.0 ]]; then wget -c --no-check-certificate -O ${HOME}/ds114_test2_freesurfer_precomp_v6.0.0.tar "https://osf.io/yhzzj/?action=download&version=1" && mkdir -p ${HOME}/data && tar xf ${HOME}/ds114_test2_freesurfer_precomp_v6.0.0.tar -C ${HOME}/data; fi
      - save_cache:
         key: v_0-test_data
         paths:
          - ~/data
      - run:
          name: load image
          command: docker load -i ~/docker/image.tar
      - run: 
          name: print version
          command: |
            docker run -ti --rm --read-only -v ~/license/license.txt:/license.txt --tmpfs /tmp --tmpfs /var/tmp -v $PWD/ds114_test1:/bids_dataset bids/${CIRCLE_PROJECT_REPONAME}_fs7 --version
            docker run -ti --rm --read-only -v ~/license/license.txt:/license.txt --tmpfs /tmp --tmpfs /var/tmp -v ${HOME}/data/ds114_test1:/bids_dataset bids/${CIRCLE_PROJECT_REPONAME}_fs7 -h
      - run: 
          name: test 1
          command: |
            docker run -ti --rm --read-only -v ~/license/license.txt:/license.txt --tmpfs /tmp --tmpfs /var/tmp -v ${HOME}/data/ds114_test1:/bids_dataset -v ${HOME}/outputs1:/outputs bids/${CIRCLE_PROJECT_REPONAME}_fs7 /bids_dataset /outputs participant --participant_label 01 --license_file=/license.txt --stages autorecon1 && cat ${HOME}/outputs1/sub-01/scripts/recon-all.done
          no_output_timeout: 6h
      - run: 
          name: test 2
          command: |
            docker run -ti --rm --read-only -v ~/license/license.txt:/license.txt --tmpfs /tmp --tmpfs /var/tmp -v ${HOME}/data/ds114_test2:/bids_dataset -v ${HOME}/outputs2:/outputs bids/${CIRCLE_PROJECT_REPONAME}_fs7 /bids_dataset /outputs participant --participant_label 01 --steps cross-sectional --session_label test --license_file=/license.txt --stages autorecon1 && cat ${HOME}/outputs2/sub-01_ses-test/scripts/recon-all.done
          no_output_timeout: 6h
      - run:
          name: group2 test 1
          command: |
            docker run -ti --rm --read-only -v ~/license/license.txt:/license.txt --tmpfs /tmp --tmpfs /var/tmp -v ${HOME}/data/ds114_test1:/bids_dataset -v ${HOME}/data/ds114_test1_freesurfer_precomp_v6.0.0:/outputs bids/${CIRCLE_PROJECT_REPONAME}_fs7 /bids_dataset /outputs group2 --license_file=/license.txt  && mkdir -p ${HOME}/outputs1/ && sudo mv ${HOME}/data/ds114_test1_freesurfer_precomp_v6.0.0/00_group* ${HOME}/outputs1/ && cat ${HOME}/outputs1/00_group2_stats_tables/lh.aparc.thickness.tsv && cat ${HOME}/outputs1/00_group2_stats_tables/euler.tsv
          no_output_timeout: 6h
      - run:
          name: group2 test 2
          command: |
            docker run -ti --rm --read-only -v ~/license/license.txt:/license.txt --tmpfs /tmp --tmpfs /var/tmp -v ${HOME}/data/ds114_test2:/bids_dataset -v ${HOME}/data/ds114_test2_freesurfer_precomp_v6.0.0:/outputs bids/${CIRCLE_PROJECT_REPONAME}_fs7 /bids_dataset /outputs group2 --license_file=/license.txt  && mkdir -p ${HOME}/outputs2/ && sudo mv ${HOME}/data/ds114_test2_freesurfer_precomp_v6.0.0/00_group* ${HOME}/outputs2/ && cat ${HOME}/outputs2/00_group2_stats_tables/lh.aparc.thickness.tsv && cat ${HOME}/outputs2/00_group2_stats_tables/euler.tsv
          no_output_timeout: 6h
      - store_artifacts:
          path: ~/outputs1
      - store_artifacts:
          path: ~/outputs2


  deploy_fs7:
    machine:
      image: circleci/classic:latest
    steps:
      - checkout
      - restore_cache:
         key: v_0-image_cache_fs7-{{ checksum "Dockerfile_fs7" }}-{{ .Revision }}
      - run:
          name: load image
          command: docker load -i ~/docker/image.tar
      - deploy:
          command: |
            if [[ -n "$DOCKER_PASS" ]]; then docker login -u $DOCKER_USER -p $DOCKER_PASS && docker push bids/${CIRCLE_PROJECT_REPONAME}_fs7:latest; fi 
            if [[ -n "$DOCKER_PASS" ]]; then docker login -u $DOCKER_USER -p $DOCKER_PASS && docker tag bids/${CIRCLE_PROJECT_REPONAME}_fs7 bids/${CIRCLE_PROJECT_REPONAME}_fs7:$CIRCLE_TAG && docker push bids/${CIRCLE_PROJECT_REPONAME}_fs7:$CIRCLE_TAG; fi 
          no_output_timeout: 6h

workflows:
  build_test_deploy:
    jobs:
<<<<<<< HEAD
      - build:
          filters:
            tags:
              only: /.*/
            branches:
              only: /.*/
      - test:
          requires:
            - build
          filters:
            tags:
              only: /.*/
            branches:
              only: /.*/
      - deploy:
          requires:
            - build
            - test
          filters:
            branches:
              ignore: /.*/
            tags:
              only: /.*/
      - build_fs7:
          filters:
            tags:
              only: /.*/
            branches:
              only: /.*/
      - test_fs7:
          requires:
            - build_fs7
          filters:
            tags:
              only: /.*/
            branches:
              only: /.*/
      - deploy_fs7:
          requires:
            - build_fs7
            - test_fs7
          filters:
            branches:
              ignore: /.*/
            tags:
              only: /.*/
=======
    - get_data:
        filters:
          tags:
            only: /.*/
          branches:
            only: /.*/
    - build:
        filters:
          tags:
            only: /.*/
          branches:
            only: /.*/
    - test:
        requires:
        - build
        - get_data
        filters:
          tags:
            only: /.*/
          branches:
            only: /.*/
    - deploy:
        context:
        - dockerhub
        requires:
        - test
        filters:
          branches:
            ignore: /.*/
          tags:
            only: /.*/
>>>>>>> 6b76873f
<|MERGE_RESOLUTION|>--- conflicted
+++ resolved
@@ -174,7 +174,7 @@
 
   build_fs7:
     machine:
-      image: circleci/classic:latest
+      image: ubuntu-2204:2022.10.2
     steps:
       - checkout
       - restore_cache:
@@ -196,7 +196,7 @@
             - ~/license
   test_fs7:
     machine:
-      image: circleci/classic:latest
+      image: ubuntu-2204:2022.10.2
     steps:
       - checkout
       - restore_cache:
@@ -250,7 +250,7 @@
 
   deploy_fs7:
     machine:
-      image: circleci/classic:latest
+      image: ubuntu-2204:2022.10.2
     steps:
       - checkout
       - restore_cache:
@@ -267,54 +267,6 @@
 workflows:
   build_test_deploy:
     jobs:
-<<<<<<< HEAD
-      - build:
-          filters:
-            tags:
-              only: /.*/
-            branches:
-              only: /.*/
-      - test:
-          requires:
-            - build
-          filters:
-            tags:
-              only: /.*/
-            branches:
-              only: /.*/
-      - deploy:
-          requires:
-            - build
-            - test
-          filters:
-            branches:
-              ignore: /.*/
-            tags:
-              only: /.*/
-      - build_fs7:
-          filters:
-            tags:
-              only: /.*/
-            branches:
-              only: /.*/
-      - test_fs7:
-          requires:
-            - build_fs7
-          filters:
-            tags:
-              only: /.*/
-            branches:
-              only: /.*/
-      - deploy_fs7:
-          requires:
-            - build_fs7
-            - test_fs7
-          filters:
-            branches:
-              ignore: /.*/
-            tags:
-              only: /.*/
-=======
     - get_data:
         filters:
           tags:
@@ -346,4 +298,28 @@
             ignore: /.*/
           tags:
             only: /.*/
->>>>>>> 6b76873f
+    - build_fs7:
+        filters:
+          tags:
+            only: /.*/
+          branches:
+            only: /.*/
+    - test_fs7:
+        requires:
+          - build_fs7
+        filters:
+          tags:
+            only: /.*/
+          branches:
+            only: /.*/
+    - deploy_fs7:
+        context:
+          - dockerhub
+        requires:
+          - build_fs7
+          - test_fs7
+        filters:
+          branches:
+            ignore: /.*/
+          tags:
+            only: /.*/