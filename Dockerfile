FROM ubuntu:trusty

RUN apt-get update \
    && apt-get install -y wget
RUN wget -qO- https://surfer.nmr.mgh.harvard.edu/pub/dist/freesurfer/6.0.0/freesurfer-Linux-centos6_x86_64-stable-pub-v6.0.0.tar.gz | tar zxv -C /opt \
    --exclude='freesurfer/trctrain' \
    --exclude='freesurfer/subjects/fsaverage_sym' \
    --exclude='freesurfer/subjects/fsaverage3' \
    --exclude='freesurfer/subjects/fsaverage4' \
    --exclude='freesurfer/subjects/fsaverage5' \
    --exclude='freesurfer/subjects/fsaverage6' \
    --exclude='freesurfer/subjects/cvs_avg35' \
    --exclude='freesurfer/subjects/cvs_avg35_inMNI152' \
    --exclude='freesurfer/subjects/bert' \
    --exclude='freesurfer/subjects/V1_average' \
    --exclude='freesurfer/average/mult-comp-cor' \
    --exclude='freesurfer/lib/cuda' \
    --exclude='freesurfer/lib/qt'

RUN apt-get install -y python3
RUN apt-get install -y python3-pip
RUN pip3 install nibabel
RUN apt-get install -y python2.7
<<<<<<< HEAD
=======
RUN apt-get install -y python-pip
>>>>>>> 6fa18d7d

RUN apt-get install -y tcsh
RUN apt-get install -y bc
RUN apt-get install -y tar libgomp1 perl-modules

RUN apt-get install -y curl
RUN curl -sL https://deb.nodesource.com/setup_6.x | bash -
RUN apt-get install -y nodejs
RUN npm install -g bids-validator@0.19.8

# Configure environment
ENV FSLDIR=/usr/share/fsl/5.0
ENV FSLOUTPUTTYPE=NIFTI_GZ
ENV PATH=/usr/lib/fsl/5.0:$PATH
ENV FSLMULTIFILEQUIT=TRUE
ENV POSSUMDIR=/usr/share/fsl/5.0
ENV LD_LIBRARY_PATH=/usr/lib/fsl/5.0:$LD_LIBRARY_PATH
ENV FSLTCLSH=/usr/bin/tclsh
ENV FSLWISH=/usr/bin/wish
ENV FSLOUTPUTTYPE=NIFTI_GZ

ENV OS Linux
ENV FS_OVERRIDE 0
ENV FIX_VERTEX_AREA=
ENV SUBJECTS_DIR /opt/freesurfer/subjects
ENV FSF_OUTPUT_FORMAT nii.gz
ENV MNI_DIR /opt/freesurfer/mni
ENV LOCAL_DIR /opt/freesurfer/local
ENV FREESURFER_HOME /opt/freesurfer
ENV FSFAST_HOME /opt/freesurfer/fsfast
ENV MINC_BIN_DIR /opt/freesurfer/mni/bin
ENV MINC_LIB_DIR /opt/freesurfer/mni/lib
ENV MNI_DATAPATH /opt/freesurfer/mni/data
ENV FMRI_ANALYSIS_DIR /opt/freesurfer/fsfast
ENV PERL5LIB /opt/freesurfer/mni/lib/perl5/5.8.5
ENV MNI_PERL5LIB /opt/freesurfer/mni/lib/perl5/5.8.5
ENV PATH /opt/freesurfer/bin:/opt/freesurfer/fsfast/bin:/opt/freesurfer/tktools:/opt/freesurfer/mni/bin:/usr/local/sbin:/usr/local/bin:/usr/sbin:/usr/bin:/sbin:/bin
ENV PYTHONPATH=""
RUN echo "cHJpbnRmICJrcnp5c3p0b2YuZ29yZ29sZXdza2lAZ21haWwuY29tXG41MTcyXG4gKkN2dW12RVYzelRmZ1xuRlM1Si8yYzFhZ2c0RVxuIiA+IC9vcHQvZnJlZXN1cmZlci9saWNlbnNlLnR4dAo=" | base64 -d | sh

RUN mkdir /scratch
RUN mkdir /local-scratch

RUN mkdir -p /code
COPY run.py /code/run.py
RUN chmod +x /code/run.py

COPY version /version

ENTRYPOINT ["/code/run.py"]<|MERGE_RESOLUTION|>--- conflicted
+++ resolved
@@ -21,10 +21,7 @@
 RUN apt-get install -y python3-pip
 RUN pip3 install nibabel
 RUN apt-get install -y python2.7
-<<<<<<< HEAD
-=======
 RUN apt-get install -y python-pip
->>>>>>> 6fa18d7d
 
 RUN apt-get install -y tcsh
 RUN apt-get install -y bc
