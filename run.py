--- conflicted
+++ resolved
@@ -24,12 +24,7 @@
     if process.returncode != 0 and not ignore_errors:
         raise Exception("Non zero return code: %d"%process.returncode)
 
-<<<<<<< HEAD
-__version__ = open(os.path.join(os.path.dirname(os.path.realpath(__file__)),
-                                'version')).read()
-=======
 __version__ = open(os.path.join(os.path.dirname(os.path.realpath(__file__)), 'version')).read()
->>>>>>> cc3912d4
 
 parser = argparse.ArgumentParser(description='FreeSurfer recon-all + custom template generation.')
 parser.add_argument('bids_dir', help='The directory with the input dataset '
