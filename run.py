#!/usr/bin/env python3
import argparse
import os
import shutil
import nibabel
from glob import glob
from subprocess import Popen, PIPE
from shutil import rmtree
import subprocess

def run(command, env={}, ignore_errors=False):
    merged_env = os.environ
    merged_env.update(env)
    # DEBUG env triggers freesurfer to produce gigabytes of files
    merged_env.pop('DEBUG', None)
    process = Popen(command, stdout=PIPE, stderr=subprocess.STDOUT, shell=True, env=merged_env)
    while True:
        line = process.stdout.readline()
        line = str(line, 'utf-8')[:-1]
        print(line)
        if line == '' and process.poll() != None:
            break
    if process.returncode != 0 and not ignore_errors:
        raise Exception("Non zero return code: %d"%process.returncode)

__version__ = open('/version').read()

parser = argparse.ArgumentParser(description='FreeSurfer recon-all + custom template generation.')
parser.add_argument('bids_dir', help='The directory with the input dataset '
                    'formatted according to the BIDS standard.')
parser.add_argument('output_dir', help='The directory where the output files '
                    'should be stored. If you are running group level analysis '
                    'this folder should be prepopulated with the results of the'
                    'participant level analysis.')
parser.add_argument('analysis_level', help='Level of the analysis that will be performed. '
                    'Multiple participant level analyses can be run independently '
                    '(in parallel) using the same output_dir.',
                    choices=['participant', 'group'])
parser.add_argument('--participant_label', help='The label of the participant that should be analyzed. The label '
                   'corresponds to sub-<participant_label> from the BIDS spec '
                   '(so it does not include "sub-"). If this parameter is not '
                   'provided all subjects should be analyzed. Multiple '
                   'participants can be specified with a space separated list.',
                   nargs="+")
parser.add_argument('--n_cpus', help='Number of CPUs/cores available to use.',
                   default=1, type=int)
parser.add_argument('--stages', help='Autorecon stages to run.',
                    choices=["autorecon1", "autorecon2", "autorecon2-cp", "autorecon2-wm", "autorecon-pial", "autorecon3", "autorecon-all", "all"],
                    default=["autorecon-all"],
                    nargs="+")
parser.add_argument('--template_name', help='Name for the custom group level template generated for this dataset',
                    default="average")
parser.add_argument('--license_key', help='FreeSurfer license key - letters and numbers after "*" in the email you received after registration. To register (for free) visit https://surfer.nmr.mgh.harvard.edu/registration.html',
                    required=True)
parser.add_argument('--acquisition_label', help='If the dataset contains multiple T1 weighted images from different acquisitions which one should be used? Corresponds to "acq-<acquisition_label>"')
parser.add_argument('--refine_pial_acquisition_label', help='If the dataset contains multiple T2 or FLAIR weighted images from different acquisitions which one should be used? Corresponds to "acq-<acquisition_label>"')
parser.add_argument('--multiple_sessions', help='For datasets with multiday sessions where you do not want to '
                    'use the longitudinal pipeline, i.e., sessions were back-to-back, '
                    'set this to multiday, otherwise sessions with T1w data will be '
                    'considered independent sessions for longitudinal analysis.',
                    choices=["longitudinal", "multiday"],
                    default="longitudinal")
parser.add_argument('--refine_pial', help='If the dataset contains 3D T2 or T2 FLAIR weighted images (~1x1x1), '
                    'these can be used to refine the pial surface. If you want to ignore these, specify None or '
                    ' T1only to base surfaces on the T1 alone.',
                    choices=['T2', 'FLAIR', 'None', 'T1only'],
                    default=['T2'])
parser.add_argument('--hires_mode', help="Submilimiter (high resolution) processing. 'auto' - use only if <1.0mm data detected, 'enable' - force on, 'disable' - force off",
                    choices=['auto', 'enable', 'disable'],
                    default='auto')
parser.add_argument('-v', '--version', action='version',
                    version='BIDS-App example version {}'.format(__version__))

args = parser.parse_args()

run("bids-validator " + args.bids_dir)

subject_dirs = glob(os.path.join(args.bids_dir, "sub-*"))

if args.acquisition_label:
    acq_tpl = "*acq-%s*" % args.acquisition_label
else:
    acq_tpl = "*"

<<<<<<< HEAD
# if there are session folders, check if study is truly longitudinal by
# searching for the first subject with more than one valid sessions
multi_session_study = False
if glob(os.path.join(args.bids_dir, "sub-*", "ses-*")):
    subjects = [subject_dir.split("-")[-1] for subject_dir in subject_dirs]
    for subject_label in subjects:
        session_dirs = glob(os.path.join(args.bids_dir,"sub-%s"%subject_label,"ses-*"))
        sessions = [os.path.split(dr)[-1].split("-")[-1] for dr in session_dirs]
        n_valid_sessions = 0
        for session_label in sessions:
            if glob(os.path.join(args.bids_dir, "sub-%s"%subject_label,
                                                "ses-%s"%session_label,
                                                "anat",
                                                "%s_T1w.nii*"%acq_tpl)):
                n_valid_sessions += 1
        if n_valid_sessions > 1:
            multi_session_study = True
            break

if multi_session_study and (args.multiple_sessions == "longitudinal"):
    longitudinal_study = True
else:
    longitudinal_study = False
=======
if args.refine_pial_acquisition_label:
    acq_t2 = "*acq-%s*" % args.refine_pial_acquisition_label
else:
    acq_t2 = "*"
>>>>>>> 1b991aba


subjects_to_analyze = []
# only for a subset of subjects
if args.participant_label:
    subjects_to_analyze = args.participant_label
# for all subjects
else:
    subject_dirs = glob(os.path.join(args.bids_dir, "sub-*"))
    subjects_to_analyze = [subject_dir.split("-")[-1] for subject_dir in subject_dirs]

# workaround for https://mail.nmr.mgh.harvard.edu/pipermail//freesurfer/2016-July/046538.html
output_dir = os.path.abspath(args.output_dir)

# running participant level
if args.analysis_level == "participant":
    if not os.path.exists(os.path.join(output_dir, "fsaverage")):
        run("cp -rf " + os.path.join(os.environ["SUBJECTS_DIR"], "fsaverage") + " " + os.path.join(output_dir, "fsaverage"),
            ignore_errors=True)
    if not os.path.exists(os.path.join(output_dir, "lh.EC_average")):
        run("cp -rf " + os.path.join(os.environ["SUBJECTS_DIR"], "lh.EC_average") + " " + os.path.join(output_dir, "lh.EC_average"),
            ignore_errors=True)
    if not os.path.exists(os.path.join(output_dir, "rh.EC_average")):
        run("cp -rf " + os.path.join(os.environ["SUBJECTS_DIR"], "rh.EC_average") + " " + os.path.join(output_dir, "rh.EC_average"),
            ignore_errors=True)

    for subject_label in subjects_to_analyze:
        session_dirs = glob(os.path.join(args.bids_dir,"sub-%s"%subject_label,"ses-*"))
        sessions = [os.path.split(dr)[-1].split("-")[-1] for dr in session_dirs]

        timepoints = []
        if len(sessions) > 0 and longitudinal_study == True:
            # Running each session separately, prior to doing longitudinal pipeline
            for session_label in sessions:
                T1s = glob(os.path.join(args.bids_dir,
                                  "sub-%s"%subject_label,
                                  "ses-%s"%session_label,
                                  "anat",
                                  "%s_T1w.nii*"%acq_tpl))
                input_args = ""
                for T1 in T1s:
                    if (round(max(nibabel.load(T1).header.get_zooms()),1) < 1.0 and args.hires_mode == "auto") or args.hires_mode == "enable":
                        input_args += " -hires"
                    input_args += " -i %s"%T1

                T2s = glob(os.path.join(args.bids_dir, "sub-%s"%subject_label,
                                        "ses-%s"%session_label, "anat",
                                        "*%s_T2w.nii*"%acq_t2))
                FLAIRs = glob(os.path.join(args.bids_dir, "sub-%s"%subject_label,
                                        "ses-%s"%session_label, "anat",
                                        "*%s_FLAIR.nii*"%acq_t2))
                if args.refine_pial == "T2":
                    for T2 in T2s:
                        if max(nibabel.load(T2).header.get_zooms()) < 1.2:
                            input_args += " " + " ".join(["-T2 %s"%T2])
                            input_args += " -T2pial"
                elif args.refine_pial == "FLAIR":
                    for FLAIR in FLAIRs:
                        if max(nibabel.load(FLAIR).header.get_zooms()) < 1.2:
                            input_args += " " + " ".join(["-FLAIR %s"%FLAIR])
                            input_args += " -FLAIRpial"

                fsid = "sub-%s_ses-%s"%(subject_label, session_label)
                timepoints.append(fsid)
                cmd = "recon-all -subjid %s -sd %s %s -all -parallel -openmp %d"%(fsid,
                                                                        output_dir,
                                                                        input_args,
                                                                        args.n_cpus)
                resume_cmd = "recon-all -subjid %s -sd %s -all -parallel -openmp %d"%(fsid,
                                                                            output_dir,
                                                                            args.n_cpus)

                if os.path.isfile(os.path.join(output_dir, fsid,"scripts/IsRunning.lh+rh")):
                    rmtree(os.path.join(output_dir, fsid))
                    print("DELETING OUTPUT SUBJECT DIR AND RE-RUNNING COMMAND:")
                    print(cmd)
                    run(cmd)
                elif os.path.exists(os.path.join(output_dir, fsid)):
                    print("SUBJECT DIR ALREADY EXISTS (without IsRunning.lh+rh), RUNNING COMMAND:")
                    print(resume_cmd)
                    run(resume_cmd)
                else:
                    print(cmd)
                    run(cmd)

            # creating a subject specific template
            input_args = " ".join(["-tp %s"%tp for tp in timepoints])
            fsid = "sub-%s"%subject_label
            stages = " ".join(["-" + stage for stage in args.stages])
            cmd = "recon-all -base %s -sd %s %s %s -parallel -openmp %d"%(fsid,
                                                                output_dir,
                                                                input_args,
                                                                stages,
                                                                args.n_cpus)
            resume_cmd = "recon-all -base %s -sd %s %s -parallel -openmp %d"%(fsid,
                                                                    output_dir,
                                                                    stages,
                                                                    args.n_cpus)

            if os.path.isfile(os.path.join(output_dir, fsid,"scripts/IsRunning.lh+rh")):
                rmtree(os.path.join(output_dir, fsid))
                print("DELETING OUTPUT SUBJECT DIR AND RE-RUNNING COMMAND:")
                print(cmd)
                run(cmd)
            elif os.path.exists(os.path.join(output_dir, fsid)):
                print("SUBJECT DIR ALREADY EXISTS (without IsRunning.lh+rh), RUNNING COMMAND:")
                print(resume_cmd)
                run(resume_cmd)
            else:
                print(cmd)
                run(cmd)

            for tp in timepoints:
                # longitudinally process all timepoints
                fsid = "sub-%s"%subject_label
                stages = " ".join(["-" + stage for stage in args.stages])
                cmd = "recon-all -long %s %s -sd %s %s -parallel -openmp %d"%(tp,
                                                                    fsid,
                                                                    output_dir,
                                                                    stages,
                                                                    args.n_cpus)

                if os.path.isfile(os.path.join(output_dir, tp + ".long." + fsid,"scripts/IsRunning.lh+rh")):
                    rmtree(os.path.join(output_dir, tp + ".long." + fsid))
                    print("DELETING OUTPUT SUBJECT DIR AND RE-RUNNING COMMAND:")
                print(cmd)
                run(cmd)

        elif len(sessions) > 0 and longitudinal_study == False:
            # grab all T1s/T2s from multiple sessions and combine
            T1s = glob(os.path.join(args.bids_dir,
                                    "sub-%s"%subject_label,
                                    "ses-*",
                                    "anat",
                                    "%s_T1w.nii*"%acq_tpl))
            input_args = ""
            for T1 in T1s:
                if (round(max(nibabel.load(T1).header.get_zooms()),1) < 1.0 and args.hires_mode == "auto") or args.hires_mode == "enable":
                    input_args += " -hires"
                input_args += " -i %s"%T1

            T2s = glob(os.path.join(args.bids_dir,
                                    "sub-%s"%subject_label,
                                    "ses-*",
                                    "anat",
                                    "*%s_T2w.nii*"%acq_t2))
            FLAIRs = glob(os.path.join(args.bids_dir,
                                    "sub-%s"%subject_label,
                                    "ses-*",
                                    "anat",
                                    "*%s_FLAIR.nii*"%acq_t2))
            if args.refine_pial == "T2":
                for T2 in T2s:
                    if max(nibabel.load(T2).header.get_zooms()) < 1.2:
                        input_args += " " + " ".join(["-T2 %s"%T2])
                        input_args += " -T2pial"
            elif args.refine_pial == "FLAIR":
                for FLAIR in FLAIRs:
                    if max(nibabel.load(FLAIR).header.get_zooms()) < 1.2:
                        input_args += " " + " ".join(["-FLAIR %s"%FLAIR])
                        input_args += " -FLAIRpial"

            fsid = "sub-%s"%subject_label
            stages = " ".join(["-" + stage for stage in args.stages])
            cmd = "recon-all -subjid %s -sd %s %s %s -parallel -openmp %d"%(fsid,
                                                                  output_dir,
                                                                  input_args,
                                                                  stages,
                                                                  args.n_cpus)
            resume_cmd = "recon-all -subjid %s -sd %s %s -parallel -openmp %d"%(fsid,
                                                                      output_dir,
                                                                      stages,
                                                                      args.n_cpus)

            if os.path.isfile(os.path.join(output_dir, fsid,"scripts/IsRunning.lh+rh")):
                rmtree(os.path.join(output_dir, fsid))
                print("DELETING OUTPUT SUBJECT DIR AND RE-RUNNING COMMAND:")
                print(cmd)
                run(cmd)
            elif os.path.exists(os.path.join(output_dir, fsid)):
                print("SUBJECT DIR ALREADY EXISTS (without IsRunning.lh+rh), RUNNING COMMAND:")
                print(resume_cmd)
                run(resume_cmd)
            else:
                print(cmd)
                run(cmd)

        else:
            # grab all T1s/T2s from single session (no ses-* directories)
            T1s = glob(os.path.join(args.bids_dir,
                       "sub-%s"%subject_label,
                       "anat",
                       "%s_T1w.nii*"%acq_tpl))
            input_args = ""
            for T1 in T1s:
                if (round(max(nibabel.load(T1).header.get_zooms()),1) < 1.0 and args.hires_mode == "auto") or args.hires_mode == "enable":
                    input_args += " -hires"
                input_args += " -i %s"%T1
            T2s = glob(os.path.join(args.bids_dir, "sub-%s"%subject_label, "anat",
                                    "*%s_T2w.nii*"%acq_t2))
            FLAIRs = glob(os.path.join(args.bids_dir, "sub-%s"%subject_label, "anat",
                                    "*%s_FLAIR.nii*"%acq_t2))
            if args.refine_pial == "T2":
                for T2 in T2s:
                    if max(nibabel.load(T2).header.get_zooms()) < 1.2:
                        input_args += " " + " ".join(["-T2 %s"%T2])
                        input_args += " -T2pial"
            elif args.refine_pial == "FLAIR":
                for FLAIR in FLAIRs:
                    if max(nibabel.load(FLAIR).header.get_zooms()) < 1.2:
                        input_args += " " + " ".join(["-FLAIR %s"%FLAIR])
                        input_args += " -FLAIRpial"

            fsid = "sub-%s"%subject_label
            stages = " ".join(["-" + stage for stage in args.stages])
            cmd = "recon-all -subjid %s -sd %s %s %s -parallel -openmp %d"%(fsid,
                                                                  output_dir,
                                                                  input_args,
                                                                  stages,
                                                                  args.n_cpus)
            resume_cmd = "recon-all -subjid %s -sd %s %s -parallel -openmp %d"%(fsid,
                                                                      output_dir,
                                                                      stages,
                                                                      args.n_cpus)

            if os.path.isfile(os.path.join(output_dir, fsid,"scripts/IsRunning.lh+rh")):
                rmtree(os.path.join(output_dir, fsid))
                print("DELETING OUTPUT SUBJECT DIR AND RE-RUNNING COMMAND:")
                print(cmd)
                run(cmd)
            elif os.path.exists(os.path.join(output_dir, fsid)):
                print("SUBJECT DIR ALREADY EXISTS (without IsRunning.lh+rh), RUNNING COMMAND:")
                print(resume_cmd)
                run(resume_cmd)
            else:
                print(cmd)
                run(cmd)

elif args.analysis_level == "group":    	# running group level
    if len(subjects_to_analyze) > 1:
        # generate study specific template
        fsids = ["sub-%s"%s for s in subjects_to_analyze]
        cmd = "make_average_subject --no-symlink --out " + args.template_name + " --subjects " + " ".join(fsids)
        print(cmd)
        if os.path.exists(os.path.join(output_dir, args.template_name)):
            rmtree(os.path.join(output_dir, args.template_name))
        run(cmd, env={"SUBJECTS_DIR": output_dir})
        for subject_label in subjects_to_analyze:
            for hemi in ["lh", "rh"]:
                tif_file = os.path.join(output_dir, args.template_name, hemi+".reg.template.tif")
                fsid = "sub-%s"%subject_label
                sphere_file = os.path.join(output_dir, fsid, "surf", hemi+".sphere")
                reg_file = os.path.join(output_dir, fsid, "surf", hemi+".sphere.reg." + args.template_name)
                cmd = "mris_register -curv %s %s %s"%(sphere_file, tif_file, reg_file)
                run(cmd, env={"SUBJECTS_DIR": output_dir})
    else:
        print("Only one subject included in the analysis. Skipping group level")<|MERGE_RESOLUTION|>--- conflicted
+++ resolved
@@ -82,7 +82,6 @@
 else:
     acq_tpl = "*"
 
-<<<<<<< HEAD
 # if there are session folders, check if study is truly longitudinal by
 # searching for the first subject with more than one valid sessions
 multi_session_study = False
@@ -106,13 +105,11 @@
     longitudinal_study = True
 else:
     longitudinal_study = False
-=======
+
 if args.refine_pial_acquisition_label:
     acq_t2 = "*acq-%s*" % args.refine_pial_acquisition_label
 else:
     acq_t2 = "*"
->>>>>>> 1b991aba
-
 
 subjects_to_analyze = []
 # only for a subset of subjects
