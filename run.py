#!/usr/bin/env python3
import argparse
import os
import shutil
import nibabel
from glob import glob
from subprocess import Popen, PIPE
from shutil import rmtree
import subprocess
from warnings import warn

def run(command, env={}, ignore_errors=False):
    merged_env = os.environ
    merged_env.update(env)
    # DEBUG env triggers freesurfer to produce gigabytes of files
    merged_env.pop('DEBUG', None)
    process = Popen(command, stdout=PIPE, stderr=subprocess.STDOUT, shell=True, env=merged_env)
    while True:
        line = process.stdout.readline()
        line = str(line, 'utf-8')[:-1]
        print(line)
        if line == '' and process.poll() != None:
            break
    if process.returncode != 0 and not ignore_errors:
        raise Exception("Non zero return code: %d"%process.returncode)

__version__ = open(os.path.join(os.path.dirname(os.path.realpath(__file__)), 'version')).read()

parser = argparse.ArgumentParser(description='FreeSurfer recon-all + custom template generation.')
parser.add_argument('bids_dir', help='The directory with the input dataset '
                    'formatted according to the BIDS standard.')
parser.add_argument('output_dir', help='The directory where the output files '
                    'should be stored. If you are running group level analysis '
                    'this folder should be prepopulated with the results of the'
                    'participant level analysis.')
parser.add_argument('analysis_level', help='Level of the analysis that will be performed. '
                    'Multiple participant level analyses can be run independently '
                    '(in parallel) using the same output_dir. '
                    '"group1" creates study specific group template. '
                    '"group2 exports group stats tables for cortical parcellation and subcortical segmentation.',
                    choices=['participant', 'group1', 'group2'])
parser.add_argument('--participant_label', help='The label of the participant that should be analyzed. The label '
                   'corresponds to sub-<participant_label> from the BIDS spec '
                   '(so it does not include "sub-"). If this parameter is not '
                   'provided all subjects should be analyzed. Multiple '
                   'participants can be specified with a space separated list.',
                   nargs="+")
parser.add_argument('--session_label', help='The label of the session that should be analyzed. The label '
                   'corresponds to ses-<session_label> from the BIDS spec '
                   '(so it does not include "ses-"). If this parameter is not '
                   'provided all sessions should be analyzed. Multiple '
                   'sessions can be specified with a space separated list.',
                   nargs="+")
parser.add_argument('--n_cpus', help='Number of CPUs/cores available to use.',
                   default=1, type=int)
parser.add_argument('--stages', help='Autorecon stages to run.',
                    choices=["autorecon1", "autorecon2", "autorecon2-cp", "autorecon2-wm", "autorecon-pial", "autorecon3", "autorecon-all", "all"],
                    default=["autorecon-all"],
                    nargs="+")
parser.add_argument('--steps', help='Longitudinal pipeline steps to run.',
                    choices=['cross-sectional', 'template', 'longitudinal'],
                    default=['cross-sectional', 'template', 'longitudinal'],
                    nargs="+")
parser.add_argument('--template_name', help='Name for the custom group level template generated for this dataset',
                    default="average")
parser.add_argument('--license_file', help='Path to FreeSurfer license key file. To obtain it you need to register (for free) at https://surfer.nmr.mgh.harvard.edu/registration.html',
                    required=True, type=str)
parser.add_argument('--acquisition_label', help='If the dataset contains multiple T1 weighted images from different acquisitions which one should be used? Corresponds to "acq-<acquisition_label>"')
parser.add_argument('--refine_pial_acquisition_label', help='If the dataset contains multiple T2 or FLAIR weighted images from different acquisitions which one should be used? Corresponds to "acq-<acquisition_label>"')
parser.add_argument('--multiple_sessions', help='For datasets with multiday sessions where you do not want to '
                    'use the longitudinal pipeline, i.e., sessions were back-to-back, '
                    'set this to multiday, otherwise sessions with T1w data will be '
                    'considered independent sessions for longitudinal analysis.',
                    choices=["longitudinal", "multiday"],
                    default="longitudinal")
parser.add_argument('--refine_pial', help='If the dataset contains 3D T2 or T2 FLAIR weighted images (~1x1x1), '
                    'these can be used to refine the pial surface. If you want to ignore these, specify None or '
                    ' T1only to base surfaces on the T1 alone.',
                    choices=['T2', 'FLAIR', 'None', 'T1only'],
                    default=['T2'])
parser.add_argument('--hires_mode', help="Submilimiter (high resolution) processing. 'auto' - use only if <1.0mm data detected, 'enable' - force on, 'disable' - force off",
                    choices=['auto', 'enable', 'disable'],
                    default='auto')
parser.add_argument('--parcellations', help='Group2 option: cortical parcellation(s) to extract stats from.',
                    choices=["aparc", "aparc.a2009s"],
                    default=["aparc"],
                    nargs="+")
parser.add_argument('--measurements', help='Group2 option: cortical measurements to extract stats for.',
                    choices=["area", "volume", "thickness", "thicknessstd", "meancurv", "gauscurv", "foldind",
                             "curvind"],
                    default=["thickness"],
                    nargs="+")

parser.add_argument('-v', '--version', action='version',
                    version='BIDS-App example version {}'.format(__version__))

args = parser.parse_args()

run("bids-validator " + args.bids_dir)

subject_dirs = glob(os.path.join(args.bids_dir, "sub-*"))

if args.acquisition_label:
    acq_tpl = "*acq-%s*" % args.acquisition_label
else:
    acq_tpl = "*"

# if there are session folders, check if study is truly longitudinal by
# searching for the first subject with more than one valid sessions
multi_session_study = False
if glob(os.path.join(args.bids_dir, "sub-*", "ses-*")):
    subjects = [subject_dir.split("-")[-1] for subject_dir in subject_dirs]
    for subject_label in subjects:
        session_dirs = glob(os.path.join(args.bids_dir, "sub-%s"%subject_label, "ses-*"))
        sessions = [os.path.split(dr)[-1].split("-")[-1] for dr in session_dirs]
        n_valid_sessions = 0
        for session_label in sessions:
            if glob(os.path.join(args.bids_dir, "sub-%s"%subject_label,
                                                "ses-%s"%session_label,
                                                "anat",
                                                "%s_T1w.nii*"%acq_tpl)):
                n_valid_sessions += 1
        if n_valid_sessions > 1:
            multi_session_study = True
            break

if multi_session_study and (args.multiple_sessions == "longitudinal"):
    longitudinal_study = True
else:
    longitudinal_study = False

if args.refine_pial_acquisition_label:
    acq_t2 = "*acq-%s*" % args.refine_pial_acquisition_label
else:
    acq_t2 = "*"

subjects_to_analyze = []
# only for a subset of subjects
if args.participant_label:
    subjects_to_analyze = args.participant_label
# for all subjects
else:
    subject_dirs = glob(os.path.join(args.bids_dir, "sub-*"))
    subjects_to_analyze = [subject_dir.split("-")[-1] for subject_dir in subject_dirs]

# workaround for https://mail.nmr.mgh.harvard.edu/pipermail//freesurfer/2016-July/046538.html
output_dir = os.path.abspath(args.output_dir)

if os.path.exists(args.license_file):
	env = {'FS_LICENSE': args.license_file}
else:
	raise Exception("Provided license file does not exist")
	raise Exception("Provided license file does not exist")

# running participant level
if args.analysis_level == "participant":
    if not os.path.exists(os.path.join(output_dir, "fsaverage")):
        run("cp -rf " + os.path.join(os.environ["SUBJECTS_DIR"], "fsaverage") + " " + os.path.join(output_dir, "fsaverage"),
            ignore_errors=True)
    if not os.path.exists(os.path.join(output_dir, "lh.EC_average")):
        run("cp -rf " + os.path.join(os.environ["SUBJECTS_DIR"], "lh.EC_average") + " " + os.path.join(output_dir, "lh.EC_average"),
            ignore_errors=True)
    if not os.path.exists(os.path.join(output_dir, "rh.EC_average")):
        run("cp -rf " + os.path.join(os.environ["SUBJECTS_DIR"], "rh.EC_average") + " " + os.path.join(output_dir, "rh.EC_average"),
            ignore_errors=True)

    for subject_label in subjects_to_analyze:
        if glob(os.path.join(args.bids_dir, "sub-%s"%subject_label, "ses-*")):
            T1s = glob(os.path.join(args.bids_dir,
                                    "sub-%s"%subject_label,
                                    "ses-*",
                                    "anat",
                                    "%s_T1w.nii*"%acq_tpl))
            sessions = set([os.path.normpath(t1).split(os.sep)[-3].split("-")[-1] for t1 in T1s])
            if args.session_label:
                sessions = sessions.intersection(args.session_label)

            if len(sessions) > 0 and longitudinal_study == True:
                timepoints = ["sub-%s_ses-%s"%(subject_label, session_label) for session_label in sessions]
                if 'cross-sectional' in args.steps:
                    # Running each session separately, prior to doing longitudinal pipeline
                    for session_label in sessions:
                        T1s = glob(os.path.join(args.bids_dir,
                                                "sub-%s"%subject_label,
                                                "ses-%s"%session_label,
                                                "anat",
                                                "%s_T1w.nii*"%acq_tpl))
                        input_args = ""
                        for T1 in T1s:
                            if (round(max(nibabel.load(T1).header.get_zooms()), 1) < 1.0 and args.hires_mode == "auto") or args.hires_mode == "enable":
                                input_args += " -hires"
                            input_args += " -i %s"%T1

                        T2s = glob(os.path.join(args.bids_dir, "sub-%s"%subject_label,
                                                "ses-%s"%session_label, "anat",
                                                "*%s_T2w.nii*"%acq_t2))
                        FLAIRs = glob(os.path.join(args.bids_dir, "sub-%s"%subject_label,
                                                   "ses-%s"%session_label, "anat",
                                                   "*%s_FLAIR.nii*"%acq_t2))
                        if args.refine_pial == "T2":
                            for T2 in T2s:
                                if max(nibabel.load(T2).header.get_zooms()) < 1.2:
                                    input_args += " " + " ".join(["-T2 %s"%T2])
                                    input_args += " -T2pial"
                        elif args.refine_pial == "FLAIR":
                            for FLAIR in FLAIRs:
                                if max(nibabel.load(FLAIR).header.get_zooms()) < 1.2:
                                    input_args += " " + " ".join(["-FLAIR %s"%FLAIR])
                                    input_args += " -FLAIRpial"

                        fsid = "sub-%s_ses-%s"%(subject_label, session_label)
                        stages = " ".join(["-" + stage for stage in args.stages])
                        cmd = "recon-all -subjid %s -sd %s %s %s -parallel -openmp %d"%(fsid,
                                                                                output_dir,
                                                                                input_args,
                                                                                stages,
                                                                                args.n_cpus)
                        resume_cmd = "recon-all -subjid %s -sd %s %s -parallel -openmp %d"%(fsid,
                                                                                    output_dir,
                                                                                    stages,
                                                                                    args.n_cpus)

                        if os.path.isfile(os.path.join(output_dir, fsid, "scripts/IsRunning.lh+rh")):
                            rmtree(os.path.join(output_dir, fsid))
                            print("DELETING OUTPUT SUBJECT DIR AND RE-RUNNING COMMAND:")
                            print(cmd)
<<<<<<< HEAD
                            run(cmd, env=env)
                        elif os.path.isfile(os.path.join(output_dir, fsid, "mri/aseg.mgz")):
=======
                            run(cmd)
                        elif os.path.isfile(os.path.join(output_dir, fsid, "label/BA_exvivo.thresh.ctab")):
>>>>>>> 119a7389
                            print("SUBJECT ALREADY SEGMENTED, SKIPPING")
                        elif os.path.exists(os.path.join(output_dir, fsid)):
                            print("SUBJECT DIR ALREADY EXISTS (without IsRunning.lh+rh), RUNNING COMMAND:")
                            print(resume_cmd)
                            run(resume_cmd, env=env)
                        else:
                            print(cmd)
<<<<<<< HEAD
                            run(cmd, env=env)
            
                if ('template' in args.steps):
=======
                            run(cmd)

                if 'template' in args.steps:
>>>>>>> 119a7389
                    # creating a subject specific template
                    input_args = " ".join(["-tp %s"%tp for tp in timepoints])
                    fsid = "sub-%s"%subject_label
                    stages = " ".join(["-" + stage for stage in args.stages])
                    cmd = "recon-all -base %s -sd %s %s %s -parallel -openmp %d"%(fsid,
                                                                        output_dir,
                                                                        input_args,
                                                                        stages,
                                                                        args.n_cpus)

                    if os.path.isfile(os.path.join(output_dir, fsid, "scripts/IsRunning.lh+rh")):
                        rmtree(os.path.join(output_dir, fsid))
                        print("DELETING OUTPUT SUBJECT DIR AND RE-RUNNING COMMAND:")
                        print(cmd)
<<<<<<< HEAD
                        run(cmd, env=env)
                    elif os.path.isfile(os.path.join(output_dir, fsid, "mri/aseg.mgz")):
=======
                        run(cmd)
                    elif os.path.isfile(os.path.join(output_dir, fsid, "label/BA_exvivo.thresh.ctab")):
>>>>>>> 119a7389
                        print("TEMPLATE ALREADY CREATED, SKIPPING")
                    elif os.path.exists(os.path.join(output_dir, fsid)):
                        print("SUBJECT DIR ALREADY EXISTS (without IsRunning.lh+rh), RUNNING COMMAND:")
                        print(cmd)
                        run(cmd, env=env)
                    else:
                        print(cmd)
<<<<<<< HEAD
                        run(cmd, env=env)
            
                if ('longitudinal' in args.steps):
=======
                        run(cmd)

                if 'longitudinal' in args.steps:
>>>>>>> 119a7389
                    for tp in timepoints:
                        # longitudinally process all timepoints
                        fsid = "sub-%s"%subject_label
                        stages = " ".join(["-" + stage for stage in args.stages])
                        cmd = "recon-all -long %s %s -sd %s %s -parallel -openmp %d"%(tp,
                                                                            fsid,
                                                                            output_dir,
                                                                            stages,
                                                                            args.n_cpus)

                        if os.path.isfile(os.path.join(output_dir, tp + ".long." + fsid,"scripts/IsRunning.lh+rh")):
                            rmtree(os.path.join(output_dir, tp + ".long." + fsid))
                            print("DELETING OUTPUT SUBJECT DIR AND RE-RUNNING COMMAND:")
                            print(cmd)
<<<<<<< HEAD
                            run(cmd, env=env)
                        elif os.path.isfile(os.path.join(output_dir, tp + ".long." + fsid, "mri/aseg.mgz")):
=======
                            run(cmd)
                        elif os.path.isfile(os.path.join(output_dir, tp + ".long." + fsid, "label/BA_exvivo.thresh.ctab")):
>>>>>>> 119a7389
                            print("SUBJECT ALREADY SEGMENTED, SKIPPING")
                        else:
                            print(cmd)
                            run(cmd, env=env)

            elif len(sessions) > 0 and longitudinal_study == False:
                # grab all T1s/T2s from multiple sessions and combine
                T1s = glob(os.path.join(args.bids_dir,
                                        "sub-%s"%subject_label,
                                        "ses-*",
                                        "anat",
                                        "%s_T1w.nii*"%acq_tpl))
                input_args = ""
                for T1 in T1s:
                    if (round(max(nibabel.load(T1).header.get_zooms()),1) < 1.0 and args.hires_mode == "auto") or args.hires_mode == "enable":
                        input_args += " -hires"
                    input_args += " -i %s"%T1

                T2s = glob(os.path.join(args.bids_dir,
                                        "sub-%s"%subject_label,
                                        "ses-*",
                                        "anat",
                                        "*%s_T2w.nii*"%acq_t2))
                FLAIRs = glob(os.path.join(args.bids_dir,
                                        "sub-%s"%subject_label,
                                        "ses-*",
                                        "anat",
                                        "*%s_FLAIR.nii*"%acq_t2))
                if args.refine_pial == "T2":
                    for T2 in T2s:
                        if max(nibabel.load(T2).header.get_zooms()) < 1.2:
                            input_args += " " + " ".join(["-T2 %s"%T2])
                            input_args += " -T2pial"
                elif args.refine_pial == "FLAIR":
                    for FLAIR in FLAIRs:
                        if max(nibabel.load(FLAIR).header.get_zooms()) < 1.2:
                            input_args += " " + " ".join(["-FLAIR %s"%FLAIR])
                            input_args += " -FLAIRpial"

                fsid = "sub-%s"%subject_label
                stages = " ".join(["-" + stage for stage in args.stages])
                cmd = "recon-all -subjid %s -sd %s %s %s -parallel -openmp %d"%(fsid,
                                                                      output_dir,
                                                                      input_args,
                                                                      stages,
                                                                      args.n_cpus)
                resume_cmd = "recon-all -subjid %s -sd %s %s -parallel -openmp %d"%(fsid,
                                                                          output_dir,
                                                                          stages,
                                                                          args.n_cpus)

                if os.path.isfile(os.path.join(output_dir, fsid,"scripts/IsRunning.lh+rh")):
                    rmtree(os.path.join(output_dir, fsid))
                    print("DELETING OUTPUT SUBJECT DIR AND RE-RUNNING COMMAND:")
                    print(cmd)
<<<<<<< HEAD
                    run(cmd, env=env)
=======
                    run(cmd)
                elif os.path.isfile(os.path.join(output_dir, fsid, "label/BA_exvivo.thresh.ctab")):
                    print("SUBJECT ALREADY SEGMENTED, SKIPPING")
>>>>>>> 119a7389
                elif os.path.exists(os.path.join(output_dir, fsid)):
                    print("SUBJECT DIR ALREADY EXISTS (without IsRunning.lh+rh), RUNNING COMMAND:")
                    print(resume_cmd)
                    run(resume_cmd, env=env)
                else:
                    print(cmd)
                    run(cmd, env=env)
            else:
                print("SKIPPING SUBJECT %s (no valid session)." % subject_label)

        else:
            # grab all T1s/T2s from single session (no ses-* directories)
            T1s = glob(os.path.join(args.bids_dir,
                       "sub-%s"%subject_label,
                       "anat",
                       "%s_T1w.nii*"%acq_tpl))
            if not T1s:
                print("No T1w nii files found for subject %s. Skipping subject." % subject_label)
                continue
            input_args = ""
            for T1 in T1s:
                if (round(max(nibabel.load(T1).header.get_zooms()),1) < 1.0 and args.hires_mode == "auto") or args.hires_mode == "enable":
                    input_args += " -hires"
                input_args += " -i %s"%T1
            T2s = glob(os.path.join(args.bids_dir, "sub-%s"%subject_label, "anat",
                                    "*%s_T2w.nii*"%acq_t2))
            FLAIRs = glob(os.path.join(args.bids_dir, "sub-%s"%subject_label, "anat",
                                    "*%s_FLAIR.nii*"%acq_t2))
            if args.refine_pial == "T2":
                for T2 in T2s:
                    if max(nibabel.load(T2).header.get_zooms()) < 1.2:
                        input_args += " " + " ".join(["-T2 %s"%T2])
                        input_args += " -T2pial"
            elif args.refine_pial == "FLAIR":
                for FLAIR in FLAIRs:
                    if max(nibabel.load(FLAIR).header.get_zooms()) < 1.2:
                        input_args += " " + " ".join(["-FLAIR %s"%FLAIR])
                        input_args += " -FLAIRpial"

            fsid = "sub-%s"%subject_label
            stages = " ".join(["-" + stage for stage in args.stages])
            cmd = "recon-all -subjid %s -sd %s %s %s -parallel -openmp %d"%(fsid,
                                                                  output_dir,
                                                                  input_args,
                                                                  stages,
                                                                  args.n_cpus)
            resume_cmd = "recon-all -subjid %s -sd %s %s -parallel -openmp %d"%(fsid,
                                                                      output_dir,
                                                                      stages,
                                                                      args.n_cpus)

            if os.path.isfile(os.path.join(output_dir, fsid,"scripts/IsRunning.lh+rh")):
                rmtree(os.path.join(output_dir, fsid))
                print("DELETING OUTPUT SUBJECT DIR AND RE-RUNNING COMMAND:")
                print(cmd)
<<<<<<< HEAD
                run(cmd, env=env)
=======
                run(cmd)
            elif os.path.isfile(os.path.join(output_dir, fsid, "label/BA_exvivo.thresh.ctab")):
                print("SUBJECT ALREADY SEGMENTED, SKIPPING")
>>>>>>> 119a7389
            elif os.path.exists(os.path.join(output_dir, fsid)):
                print("SUBJECT DIR ALREADY EXISTS (without IsRunning.lh+rh), RUNNING COMMAND:")
                print(resume_cmd)
                run(resume_cmd, env=env)
            else:
                print(cmd)
                run(cmd, env=env)

elif args.analysis_level == "group1":    	# running group level
    if len(subjects_to_analyze) > 1:
        # generate study specific template
        fsids = ["sub-%s"%s for s in subjects_to_analyze]
        # skipping volumetric average due to https://www.mail-archive.com/freesurfer@nmr.mgh.harvard.edu/msg51822.html
        cmd = "make_average_subject --no-symlink --no-vol --out " + args.template_name + " --subjects " + " ".join(fsids)
        print(cmd)
        if os.path.exists(os.path.join(output_dir, args.template_name)):
            rmtree(os.path.join(output_dir, args.template_name))
        run(cmd, env={"SUBJECTS_DIR": output_dir, 'FS_LICENSE': args.license_file})
        for subject_label in subjects_to_analyze:
            for hemi in ["lh", "rh"]:
                tif_file = os.path.join(output_dir, args.template_name, hemi+".reg.template.tif")
                fsid = "sub-%s"%subject_label
                sphere_file = os.path.join(output_dir, fsid, "surf", hemi+".sphere")
                reg_file = os.path.join(output_dir, fsid, "surf", hemi+".sphere.reg." + args.template_name)
                cmd = "mris_register -curv %s %s %s"%(sphere_file, tif_file, reg_file)
                run(cmd, env={"SUBJECTS_DIR": output_dir, 'FS_LICENSE': args.license_file})
    else:
        print("Only one subject included in the analysis. Skipping group1 level")


elif args.analysis_level == "group2":  # running stats tables
    table_dir = os.path.join(output_dir, "00_group2_stats_tables")
    if not os.path.isdir(table_dir):
        os.makedirs(table_dir)
    print("Writing stats tables to %s." % table_dir)

    # To make the group analysis independet of participant_level --multiple_sessions option, we are looking for
    # *long* folders in the output_dir. If there exists one, we assume the study is longitudinal and we only
    # consider *long* freesurfer folders. Else we search for sub-<subject_label> freesurfer folders. If subjects
    #  cannot be found in freesurfer folder, an exception is raised.
    subjects = []
    if glob(os.path.join(output_dir, "sub-*_ses-*.long.sub-*")):
        for s in subjects_to_analyze:
            fs_sessions = sorted(glob(os.path.join(output_dir, "sub-{s}_ses-*.long.sub-{s}*".format(s=s))))
            if fs_sessions:
                subjects += [os.path.basename(fssub) for fssub in fs_sessions]
            else:
                raise Exception("No freesurfer sessions found for %s in %s" % (s, output_dir))
    else:
        for s in subjects_to_analyze:
            if os.path.isdir(os.path.join(output_dir, "sub-" + s)):
                subjects.append("sub-" + s)
            else:
                raise Exception("No freesurfer subject found for %s in %s" % (s, output_dir))
    subjects_str = " ".join(subjects)

    if len(subjects) > 0:
        # create cortical stats
        for p in args.parcellations:
            for h in ["lh", "rh"]:
                for m in args.measurements:
                    table_file = os.path.join(table_dir, "{h}.{p}.{m}.tsv".format(h=h, p=p, m=m))
                    if os.path.isfile(table_file):
                        warn("Replace old file %s" % table_file)
                        os.remove(table_file)
                    cmd = "python2 `which aparcstats2table` --hemi {h} --subjects {subjects} --parc {p} --meas {m} " \
                          "--tablefile {table_file}".format(h=h, subjects=subjects_str, p=p, m=m,
                                                            table_file=table_file)
                    print("Creating cortical stats table for {h} {p} {m}".format(h=h, p=p, m=m))
                    run(cmd, env={"SUBJECTS_DIR": output_dir, 'FS_LICENSE': args.license_file})

        # create subcortical stats
        table_file = os.path.join(table_dir, "aseg.tsv")
        if os.path.isfile(table_file):
            warn("Replace old file %s" % table_file)
            os.remove(table_file)
        cmd = "python2 `which asegstats2table` --subjects {subjects} --meas volume --tablefile {" \
              "table_file}".format(subjects=subjects_str, table_file=table_file)
        print("Creating subcortical stats table.")
        run(cmd, env={"SUBJECTS_DIR": output_dir, 'FS_LICENSE': args.license_file})

        print("\nTable export finished for %d subjects/sessions." % len(subjects))

    else:
        print("\nNo subjects included in the analysis. Skipping group2 level.")<|MERGE_RESOLUTION|>--- conflicted
+++ resolved
@@ -224,13 +224,8 @@
                             rmtree(os.path.join(output_dir, fsid))
                             print("DELETING OUTPUT SUBJECT DIR AND RE-RUNNING COMMAND:")
                             print(cmd)
-<<<<<<< HEAD
                             run(cmd, env=env)
-                        elif os.path.isfile(os.path.join(output_dir, fsid, "mri/aseg.mgz")):
-=======
-                            run(cmd)
                         elif os.path.isfile(os.path.join(output_dir, fsid, "label/BA_exvivo.thresh.ctab")):
->>>>>>> 119a7389
                             print("SUBJECT ALREADY SEGMENTED, SKIPPING")
                         elif os.path.exists(os.path.join(output_dir, fsid)):
                             print("SUBJECT DIR ALREADY EXISTS (without IsRunning.lh+rh), RUNNING COMMAND:")
@@ -238,15 +233,9 @@
                             run(resume_cmd, env=env)
                         else:
                             print(cmd)
-<<<<<<< HEAD
                             run(cmd, env=env)
-            
-                if ('template' in args.steps):
-=======
-                            run(cmd)
 
                 if 'template' in args.steps:
->>>>>>> 119a7389
                     # creating a subject specific template
                     input_args = " ".join(["-tp %s"%tp for tp in timepoints])
                     fsid = "sub-%s"%subject_label
@@ -261,13 +250,8 @@
                         rmtree(os.path.join(output_dir, fsid))
                         print("DELETING OUTPUT SUBJECT DIR AND RE-RUNNING COMMAND:")
                         print(cmd)
-<<<<<<< HEAD
                         run(cmd, env=env)
-                    elif os.path.isfile(os.path.join(output_dir, fsid, "mri/aseg.mgz")):
-=======
-                        run(cmd)
                     elif os.path.isfile(os.path.join(output_dir, fsid, "label/BA_exvivo.thresh.ctab")):
->>>>>>> 119a7389
                         print("TEMPLATE ALREADY CREATED, SKIPPING")
                     elif os.path.exists(os.path.join(output_dir, fsid)):
                         print("SUBJECT DIR ALREADY EXISTS (without IsRunning.lh+rh), RUNNING COMMAND:")
@@ -275,15 +259,9 @@
                         run(cmd, env=env)
                     else:
                         print(cmd)
-<<<<<<< HEAD
                         run(cmd, env=env)
-            
-                if ('longitudinal' in args.steps):
-=======
-                        run(cmd)
 
                 if 'longitudinal' in args.steps:
->>>>>>> 119a7389
                     for tp in timepoints:
                         # longitudinally process all timepoints
                         fsid = "sub-%s"%subject_label
@@ -298,13 +276,8 @@
                             rmtree(os.path.join(output_dir, tp + ".long." + fsid))
                             print("DELETING OUTPUT SUBJECT DIR AND RE-RUNNING COMMAND:")
                             print(cmd)
-<<<<<<< HEAD
                             run(cmd, env=env)
-                        elif os.path.isfile(os.path.join(output_dir, tp + ".long." + fsid, "mri/aseg.mgz")):
-=======
-                            run(cmd)
                         elif os.path.isfile(os.path.join(output_dir, tp + ".long." + fsid, "label/BA_exvivo.thresh.ctab")):
->>>>>>> 119a7389
                             print("SUBJECT ALREADY SEGMENTED, SKIPPING")
                         else:
                             print(cmd)
@@ -360,13 +333,9 @@
                     rmtree(os.path.join(output_dir, fsid))
                     print("DELETING OUTPUT SUBJECT DIR AND RE-RUNNING COMMAND:")
                     print(cmd)
-<<<<<<< HEAD
                     run(cmd, env=env)
-=======
-                    run(cmd)
                 elif os.path.isfile(os.path.join(output_dir, fsid, "label/BA_exvivo.thresh.ctab")):
                     print("SUBJECT ALREADY SEGMENTED, SKIPPING")
->>>>>>> 119a7389
                 elif os.path.exists(os.path.join(output_dir, fsid)):
                     print("SUBJECT DIR ALREADY EXISTS (without IsRunning.lh+rh), RUNNING COMMAND:")
                     print(resume_cmd)
@@ -422,13 +391,9 @@
                 rmtree(os.path.join(output_dir, fsid))
                 print("DELETING OUTPUT SUBJECT DIR AND RE-RUNNING COMMAND:")
                 print(cmd)
-<<<<<<< HEAD
                 run(cmd, env=env)
-=======
-                run(cmd)
             elif os.path.isfile(os.path.join(output_dir, fsid, "label/BA_exvivo.thresh.ctab")):
                 print("SUBJECT ALREADY SEGMENTED, SKIPPING")
->>>>>>> 119a7389
             elif os.path.exists(os.path.join(output_dir, fsid)):
                 print("SUBJECT DIR ALREADY EXISTS (without IsRunning.lh+rh), RUNNING COMMAND:")
                 print(resume_cmd)
